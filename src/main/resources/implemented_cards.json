--- conflicted
+++ resolved
@@ -73,7 +73,7 @@
     },
     {
         "name": "Antique Healbot",
-        "class": "com.hearthsim.card.minion.concrete.AntiqueHealbot"
+        "class": "com.hearthsim.card.goblinsvsgnomes.minion.common.AntiqueHealbot"
     },
     {
         "name": "Anub'ar Ambusher",
@@ -237,7 +237,7 @@
     },
     {
         "name": "Burly Rockjaw Trogg",
-        "class": "com.hearthsim.card.minion.concrete.BurlyRockjawTrogg"
+        "class": "com.hearthsim.card.goblinsvsgnomes.minion.common.BurlyRockjawTrogg"
     },
     {
         "name": "Captain Greenskin",
@@ -273,7 +273,7 @@
     },
     {
         "name": "Cobalt Guardian",
-        "class": "com.hearthsim.card.minion.concrete.CobaltGuardian"
+        "class": "com.hearthsim.card.goblinsvsgnomes.minion.rare.CobaltGuardian"
     },
     {
         "name": "Coghammer",
@@ -454,7 +454,7 @@
     },
     {
         "name": "Explosive Sheep",
-        "class": "com.hearthsim.card.minion.concrete.ExplosiveSheep"
+        "class": "com.hearthsim.card.goblinsvsgnomes.minion.common.ExplosiveSheep"
     },
     {
         "name": "Faerie Dragon",
@@ -506,7 +506,7 @@
     },
     {
         "name": "Floating Watcher",
-        "class": "com.hearthsim.card.minion.concrete.FloatingWatcher"
+        "class": "com.hearthsim.card.goblinsvsgnomes.minion.common.FloatingWatcher"
     },
     {
         "name": "Flying Machine",
@@ -550,7 +550,7 @@
     },
     {
         "name": "Gahz'rilla",
-        "class": "com.hearthsim.card.minion.concrete.Gahzrilla"
+        "class": "com.hearthsim.card.goblinsvsgnomes.minion.legendary.Gahzrilla"
     },
     {
         "name": "Gilblin Stalker",
@@ -578,7 +578,7 @@
     },
     {
         "name": "Goblin Auto-Barber",
-        "class": "com.hearthsim.card.minion.concrete.GoblinAutoBarber"
+        "class": "com.hearthsim.card.goblinsvsgnomes.minion.common.GoblinAutoBarber"
     },
     {
         "name": "Goldshire Footman",
@@ -762,7 +762,7 @@
     },
     {
         "name": "King of Beasts",
-        "class": "com.hearthsim.card.minion.concrete.KingOfBeasts"
+        "class": "com.hearthsim.card.goblinsvsgnomes.minion.rare.KingOfBeasts"
     },
     {
         "name": "Knife Juggler",
@@ -794,7 +794,7 @@
     },
     {
         "name": "Lil' Exorcist",
-        "class": "com.hearthsim.card.minion.concrete.LilExorcist"
+        "class": "com.hearthsim.card.goblinsvsgnomes.minion.rare.LilExorcist"
     },
     {
         "name": "Light's Justice",
@@ -874,11 +874,11 @@
     },
     {
         "name": "Metaltooth Leaper",
-        "class": "com.hearthsim.card.minion.concrete.MetaltoothLeaper"
+        "class": "com.hearthsim.card.goblinsvsgnomes.minion.rare.MetaltoothLeaper"
     },
     {
         "name": "Micro Machine",
-        "class": "com.hearthsim.card.minion.concrete.MicroMachine"
+        "class": "com.hearthsim.card.goblinsvsgnomes.minion.common.MicroMachine"
     },
     {
         "name": "Mind Blast",
@@ -970,7 +970,7 @@
     },
     {
         "name": "One-eyed Cheat",
-        "class": "com.hearthsim.card.minion.concrete.OneEyedCheat"
+        "class": "com.hearthsim.card.goblinsvsgnomes.minion.rare.OneEyedCheat"
     },
     {
         "name": "Onyxia",
@@ -1074,7 +1074,7 @@
     },
     {
         "name": "Scarlet Purifier",
-        "class": "com.hearthsim.card.minion.concrete.ScarletPurifier"
+        "class": "com.hearthsim.card.goblinsvsgnomes.minion.rare.ScarletPurifier"
     },
     {
         "name": "Scavenging Hyena",
@@ -1082,7 +1082,7 @@
     },
     {
         "name": "Screwjank Clunker",
-        "class": "com.hearthsim.card.minion.concrete.ScrewjankClunker"
+        "class": "com.hearthsim.card.goblinsvsgnomes.minion.rare.ScrewjankClunker"
     },
     {
         "name": "Sea Giant",
@@ -1094,20 +1094,15 @@
     },
     {
         "name": "Shade of Naxxramas",
-        "class": "com.hearthsim.card.minion.concrete.ShadeOfNaxxramas"
+        "class": "com.hearthsim.card.curseofnaxxramas.minion.epic.ShadeOfNaxxramas"
     },
     {
         "name": "Shadow Bolt",
         "class": "com.hearthsim.card.basic.spell.ShadowBolt"
     },
     {
-<<<<<<< HEAD
-        "name": "Shade of Naxxramas",
-        "class": "com.hearthsim.card.curseofnaxxramas.minion.epic.ShadeOfNaxxramas"
-=======
         "name": "Shadowbomber",
-        "class": "com.hearthsim.card.minion.concrete.Shadowbomber"
->>>>>>> fe46a8da
+        "class": "com.hearthsim.card.goblinsvsgnomes.minion.epic.Shadowbomber"
     },
     {
         "name": "Shadow Word: Death",
@@ -1143,7 +1138,7 @@
     },
     {
         "name": "Shieldmaiden",
-        "class": "com.hearthsim.card.minion.concrete.Shieldmaiden"
+        "class": "com.hearthsim.card.goblinsvsgnomes.minion.rare.Shieldmaiden"
     },
     {
         "name": "Ship's Cannon",
@@ -1155,7 +1150,7 @@
     },
     {
         "name": "Shrinkmeister",
-        "class": "com.hearthsim.card.minion.concrete.Shrinkmeister"
+        "class": "com.hearthsim.card.goblinsvsgnomes.minion.common.Shrinkmeister"
     },
     {
         "name": "SI:7 Agent",
@@ -1351,7 +1346,7 @@
     },
     {
         "name": "Wailing Soul",
-        "class": "com.hearthsim.card.minion.concrete.WailingSoul"
+        "class": "com.hearthsim.card.curseofnaxxramas.minion.rare.WailingSoul"
     },
     {
         "name": "War Golem",
