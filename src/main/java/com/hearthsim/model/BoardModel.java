package com.hearthsim.model;

import com.hearthsim.card.Card;
import com.hearthsim.card.Deck;
import com.hearthsim.card.minion.AuraTargetType;
import com.hearthsim.card.minion.Hero;
import com.hearthsim.card.minion.Minion;
import com.hearthsim.card.minion.MinionWithAura;
import com.hearthsim.card.minion.heroes.TestHero;
import com.hearthsim.exception.HSException;
import com.hearthsim.exception.HSInvalidPlayerIndexException;
import com.hearthsim.util.DeepCopyable;
import com.hearthsim.util.IdentityLinkedList;
import com.hearthsim.util.MinionList;

import org.json.JSONObject;
import org.slf4j.MDC;

import java.util.ArrayList;
import java.util.EnumSet;

/**
 * A class that represents the current state of the board (game)
 *
 */
public class BoardModel implements DeepCopyable<BoardModel> {

//    private final org.slf4j.Logger log = org.slf4j.LoggerFactory.getLogger(this.getClass());

    private final PlayerModel currentPlayer;
    private final PlayerModel waitingPlayer;

    IdentityLinkedList<MinionPlayerPair> allMinionsFIFOList_;

    public class MinionPlayerPair {
        private Minion minion;
        private PlayerModel playerModel ;

        public MinionPlayerPair(Minion minion, PlayerModel playerModel) {
            this.minion = minion;
            this.playerModel = playerModel;
        }

        public Minion getMinion() {
            return minion;
        }

        public PlayerModel getPlayerModel() {
            return playerModel;
        }

        public void setPlayerModel(PlayerModel playerModel) {
            this.playerModel = playerModel;
        }

        @Override
        public boolean equals(Object o) {
            if (this == o) return true;
            if (o == null || getClass() != o.getClass()) return false;

            MinionPlayerPair that = (MinionPlayerPair) o;

            if (minion != null ? !minion.equals(that.minion) : that.minion != null) return false;
            if (playerModel != null ? !playerModel.equals(that.playerModel) : that.playerModel != null) return false;

            return true;
        }

        @Override
        public int hashCode() {
            int result = minion != null ? minion.hashCode() : 0;
            result = 31 * result + (playerModel != null ? playerModel.hashCode() : 0);
            return result;
        }
    }

    public BoardModel() {
        this(new PlayerModel((byte)0, "player0", new TestHero("hero0", (byte)30), new Deck()),
             new PlayerModel((byte)1, "player1", new TestHero("hero1", (byte)30), new Deck()));
    }

    public BoardModel(Deck deckPlayer0, Deck deckPlayer1) {
        this(new PlayerModel((byte)0, "player0", new TestHero("hero0", (byte)30), deckPlayer0),
             new PlayerModel((byte)1, "player1", new TestHero("hero1", (byte)30), deckPlayer1));
    }

    public BoardModel(Hero p0_hero, Hero p1_hero) {
        this(new PlayerModel((byte)0, "p0",p0_hero,new Deck()), new PlayerModel((byte)1, "p1",p1_hero,new Deck()));
    }

    public BoardModel(PlayerModel currentPlayerModel, PlayerModel waitingPlayerModel) {

        this.currentPlayer = currentPlayerModel;
        this.waitingPlayer = waitingPlayerModel;
        buildModel();
    }



    public void buildModel() {
        allMinionsFIFOList_ = new IdentityLinkedList<MinionPlayerPair>();
    }

    public MinionList getMinions(PlayerSide side) throws HSInvalidPlayerIndexException {
        return modelForSide(side).getMinions();
    }


    public IdentityLinkedList<Card> getCurrentPlayerHand() {
        return currentPlayer.getHand();
    }

    public IdentityLinkedList<Card> getWaitingPlayerHand() {
        return waitingPlayer.getHand();
    }

    public PlayerModel modelForSide(PlayerSide side){
        PlayerModel model;
        switch (side) {
            case CURRENT_PLAYER: model = currentPlayer;
                break;
            case WAITING_PLAYER: model = waitingPlayer;
                break;
            default:
                throw new RuntimeException("unexpected player side");
        }

        return model;
    }

    public PlayerSide sideForModel(PlayerModel model){
        if (model.equals(currentPlayer)){
            return PlayerSide.CURRENT_PLAYER;
        } else if (model.equals(waitingPlayer)){
            return PlayerSide.WAITING_PLAYER;
        } else {
            throw new RuntimeException("unexpected player model");
        }
    }

    public Minion getMinion(PlayerSide side, int index) throws HSInvalidPlayerIndexException {
        return modelForSide(side).getMinions().get(index);
    }

    public Card getCard_hand(PlayerSide playerSide, int index) throws HSInvalidPlayerIndexException {
        return modelForSide(playerSide).getHand().get(index);
    }

    public Card getCurrentPlayerCardHand(int index) {
        return currentPlayer.getHand().get(index);
    }

    public Card getWaitingPlayerCardHand(int index) {
        return waitingPlayer.getHand().get(index);
    }

    public Minion getCharacter(PlayerSide playerSide, int index) throws HSInvalidPlayerIndexException {
        PlayerModel playerModel = modelForSide(playerSide);
        return index == 0 ? playerModel.getHero() : playerModel.getMinions().get(index - 1);
    }

    public Minion getCurrentPlayerCharacter(int index) {
        return getMinionForCharacter(PlayerSide.CURRENT_PLAYER, index);
    }

    public Minion getWaitingPlayerCharacter(int index) {
        return getMinionForCharacter(PlayerSide.WAITING_PLAYER, index);
    }

    public Minion getMinionForCharacter(PlayerSide playerSide, int index) {
        PlayerModel playerModel = modelForSide(playerSide);
        return index == 0 ? playerModel.getHero() : playerModel.getMinions().get(index - 1);
    }

    //-----------------------------------------------------------------------------------
    // Various ways to put a minion onto board
    //-----------------------------------------------------------------------------------
    /**
     * Place a minion onto the board.  Does not trigger any events, but applies all auras.
     *
     * This is a function to place a minion on the board.  Use this function only if you
     * want no events to be trigger upon placing the minion.
     *
     *
     * @param playerSide
     * @param minion The minion to be placed on the board.
     * @param position The position to place the minion.  The new minion goes to the "left" (lower index) of the postinion index.
     * @throws HSInvalidPlayerIndexException
     */
    public void placeMinion(PlayerSide playerSide, Minion minion, int position) throws HSInvalidPlayerIndexException {
        PlayerModel playerModel = modelForSide(playerSide);
        playerModel.getMinions().add(position, minion);
        this.allMinionsFIFOList_.add(new MinionPlayerPair(minion, playerModel));
        minion.isInHand(false);
        
        //Apply the aura if any
        applyAuraOfMinion(playerSide, minion);
        applyOtherMinionsAura(playerSide, minion);
    }


    /**
     * Place a minion onto the board.  Does not trigger any events, but applies all auras.
     *
     * This is a function to place a minion on the board.  Use this function only if you
     * want no events to be trigger upon placing the minion.
     *
     *
     * @param playerSide
     * @param minion The minion to be placed on the board.  The minion is placed on the right-most space.
     * @throws HSInvalidPlayerIndexException
     */
    public void placeMinion(PlayerSide playerSide, Minion minion) throws HSInvalidPlayerIndexException {
    	this.placeMinion(playerSide, minion, playerSide.getPlayer(this).getMinions().size());
    }

    //-----------------------------------------------------------------------------------
    //-----------------------------------------------------------------------------------

    public void placeCard_hand(PlayerSide playerSide, Card card) throws HSInvalidPlayerIndexException {
        card.isInHand(true);
        modelForSide(playerSide).getHand().add(card);
    }

    public void placeCardHandCurrentPlayer(int cardIndex) {
        currentPlayer.placeCardHand(cardIndex);
    }

    public void placeCardHandCurrentPlayer(Card card) {
        currentPlayer.placeCardHand(card);
    }

    public void placeCardHandWaitingPlayer(int cardIndex) {
        waitingPlayer.placeCardHand(cardIndex);
    }

    public void placeCardHandWaitingPlayer(Card card) {
        waitingPlayer.placeCardHand(card);
    }

    public void removeCard_hand(Card card) {
        currentPlayer.getHand().remove(card);
    }

    public void placeCardHand(PlayerSide side, Card card){
        modelForSide(side).placeCardHand(card);
    }

    public void removeCardFromHand(Card card, PlayerSide playerSide){
        modelForSide(playerSide).getHand().remove(card);
    }

    public int getNumCards_hand() {
        return currentPlayer.getHand().size();
    }

    public int getNumCards_hand(PlayerSide playerSide) throws HSInvalidPlayerIndexException {
        return modelForSide(playerSide).getHand().size();
    }

    public int getNumCardsHandCurrentPlayer() {
        return currentPlayer.getHand().size();
    }

    public int getNumCardsHandWaitingPlayer() {
        return waitingPlayer.getHand().size();
    }

    public void placeCardDeck(PlayerSide side, Card card){
        modelForSide(side).placeCardDeck(card);
    }

    public Hero getHero(PlayerSide playerSide) {
        return modelForSide(playerSide).getHero();
    }

    public Hero getCurrentPlayerHero() {
        return currentPlayer.getHero();
    }

    public Hero getWaitingPlayerHero() {
        return waitingPlayer.getHero();
    }


    /**
     * Draw a card from a deck and place it in the hand
     *
     * @param deck Deck from which to draw.
     * @param numCards Number of cards to draw.
     * @throws HSInvalidPlayerIndexException
     */
    public void drawCardFromWaitingPlayerDeck(int numCards) {
        //This minion is an enemy minion.  Let's draw a card for the enemy.  No need to use a StopNode for enemy card draws.
        for (int indx = 0; indx < numCards; ++indx) {
            this.getWaitingPlayer().drawNextCardFromDeck();
        }
    }

    /**
     * Draw a card from a deck and place it in the hand without using a CardDrawNode
     *
     * Note: It is almost always correct to use CardDrawNode instead of this function!!!!
     *
     * @param deck Deck from which to draw.
     * @param numCards Number of cards to draw.
     * @throws HSInvalidPlayerIndexException
     */
    public void drawCardFromCurrentPlayerDeck(int numCards) throws HSInvalidPlayerIndexException {
        for (int indx = 0; indx < numCards; ++indx) {
            this.getCurrentPlayer().drawNextCardFromDeck();
        }
    }


    /**
     * Get the spell damage
     *
     * Returns the additional spell damage provided by buffs
     * @return
     * @param playerSide
     */
    public byte getSpellDamage(PlayerSide playerSide) throws HSInvalidPlayerIndexException {
        return modelForSide(playerSide).getSpellDamage();
    }

    public boolean removeMinion(MinionPlayerPair minionIdPair) throws HSInvalidPlayerIndexException {
        this.allMinionsFIFOList_.remove(minionIdPair);
<<<<<<< HEAD
        boolean toRet = minionIdPair.getPlayerModel().getMinions().remove(minionIdPair.minion);
        
        //Remove the aura if any
        removeAuraOfMinion(minionIdPair.getPlayerModel() == currentPlayer ? PlayerSide.CURRENT_PLAYER : PlayerSide.WAITING_PLAYER, minionIdPair.minion);
        return toRet;
=======
        if (minionIdPair.getPlayerModel() == currentPlayer)
            minionIdPair.minion.silenced(PlayerSide.CURRENT_PLAYER, this);
        else
            minionIdPair.minion.silenced(PlayerSide.WAITING_PLAYER, this);
        return minionIdPair.getPlayerModel().getMinions().remove(minionIdPair.minion);
>>>>>>> 49be4e0f
    }

    public boolean removeMinion(Minion minion) throws HSException {
        MinionPlayerPair mP = null;
        for (MinionPlayerPair minionIdPair : this.allMinionsFIFOList_) {
            if (minionIdPair.minion == minion) {
                mP = minionIdPair;
                break;
            }
        }
        return this.removeMinion(mP);
    }

    public boolean removeMinion(PlayerSide side, int minionIndex) throws HSException {
        return removeMinion(getMinion(side, minionIndex));
    }

    //----------------------------------------------------------------------------
    //----------------------------------------------------------------------------
    // Overload support
    //----------------------------------------------------------------------------
    //----------------------------------------------------------------------------

    public void addOverload(PlayerSide playerSide, byte overloadToAdd) throws HSException {
        PlayerModel playerModel = modelForSide(playerSide);
        playerModel.setOverload((byte) (playerModel.getOverload() + overloadToAdd));
    }

    //----------------------------------------------------------------------------
    //----------------------------------------------------------------------------
    //----------------------------------------------------------------------------
    //----------------------------------------------------------------------------

    
    //----------------------------------------------------------------------------
    // Aura Handling
    //
    // Aura handling is delegated to BoardModel rather than Minion class
    //----------------------------------------------------------------------------

    /**
     * Applies any aura that the given minion has
     * 
     * @param side The PlayerSide of the minion
     * @param minion
     */
    public void applyAuraOfMinion(PlayerSide side, Minion minion) {
        if (minion instanceof MinionWithAura && !minion.isSilenced()) {
    		EnumSet<AuraTargetType> targetTypes = ((MinionWithAura)minion).getAuraTargets();
    		for (AuraTargetType targetType : targetTypes) {
				switch (targetType) {
				case AURA_FRIENDLY_MINIONS:
					for (Minion targetMinion : side.getPlayer(this).getMinions()) {
						if (targetMinion != minion)
							((MinionWithAura) minion).applyAura(side, targetMinion, this);    						
					}
					break;
				case AURA_ENEMY_MINIONS:
					for (Minion targetMinion : side.getOtherPlayer().getPlayer(this).getMinions()) {
                		((MinionWithAura) minion).applyAura(side, targetMinion, this);    						
					}
					break;
				default:
					break;
				}
    		}
        }
    }
    
    /**
     * Applies any aura effects that other minions on the board might have
     * 
     * @param side The PlayerSide of the minion to apply the auras to
     * @param minion
     */
    public void applyOtherMinionsAura(PlayerSide side, Minion minion) {
    	for (Minion otherMinion : side.getPlayer(this).getMinions()) {
    		if (otherMinion instanceof MinionWithAura &&
    				minion != otherMinion &&
    				!otherMinion.isSilenced() &&
    				((MinionWithAura)otherMinion).getAuraTargets().contains(AuraTargetType.AURA_FRIENDLY_MINIONS)) {
    			((MinionWithAura)otherMinion).applyAura(side, minion, this);
    		}
    	}
    	for (Minion otherMinion : side.getOtherPlayer().getPlayer(this).getMinions()) {
    		if (otherMinion instanceof MinionWithAura &&
    				minion != otherMinion &&
    				!otherMinion.isSilenced() &&
    				((MinionWithAura)otherMinion).getAuraTargets().contains(AuraTargetType.AURA_ENEMY_MINIONS)) {
    			((MinionWithAura)otherMinion).applyAura(side, minion, this);
    		}
    	}
    }
    
    /**
     * Revomes any aura that the given minion might have
     * 
     * @param side The PlayerSide of the minion
     * @param minion
     */
    public void removeAuraOfMinion(PlayerSide side, Minion minion) {
        if (minion instanceof MinionWithAura && !minion.isSilenced()) {
    		EnumSet<AuraTargetType> targetTypes = ((MinionWithAura)minion).getAuraTargets();
    		for (AuraTargetType targetType : targetTypes) {
				switch (targetType) {
				case AURA_FRIENDLY_MINIONS:
					for (Minion targetMinion : side.getPlayer(this).getMinions()) {
						if (targetMinion != minion)
							((MinionWithAura) minion).removeAura(side, targetMinion, this);    						
					}
					break;
				case AURA_ENEMY_MINIONS:
					for (Minion targetMinion : side.getOtherPlayer().getPlayer(this).getMinions()) {
                		((MinionWithAura) minion).removeAura(side, targetMinion, this);    						
					}
					break;
				default:
					break;
				}
    		}
        }
    }

   
    //----------------------------------------------------------------------------
    //----------------------------------------------------------------------------

    public boolean isAlive(PlayerSide playerSide) {
        return modelForSide(playerSide).getHero().getHealth() > 0;
    }

    public boolean isLethalState() {
        return !this.isAlive(PlayerSide.CURRENT_PLAYER) || !this.isAlive(PlayerSide.WAITING_PLAYER);
    }

    @SuppressWarnings("unused")
    public ArrayList<Integer> getAttackableMinions() {
        ArrayList<Integer> toRet = new ArrayList<Integer>();
        boolean hasTaunt = false;
        for (final Minion minion : waitingPlayer.getMinions()) {
            hasTaunt = hasTaunt || minion.getTaunt();
        }
        if (!hasTaunt) {
            toRet.add(0);
            int counter = 1;
            for (Minion ignored : waitingPlayer.getMinions()) {
                toRet.add(counter);
                counter++;
            }
            return toRet;
        } else {
            int counter = 1;
            for (Minion aP1_minions_ : waitingPlayer.getMinions()) {
                if (aP1_minions_.getTaunt())
                    toRet.add(counter);
                counter++;
            }
            return toRet;
        }
    }


    //Dead minion check

    /**
     * Checks to see if there are dead minions
     * @return
     */
    public boolean hasDeadMinions() {
        for (Minion minion : currentPlayer.getMinions()) {
            if (minion.getTotalHealth() <= 0)
                return true;
        }
        for (Minion minion : getWaitingPlayer().getMinions()) {
            if (minion.getTotalHealth() <= 0) {
                return true;
            }
        }
        return false;
    }

    public IdentityLinkedList<MinionPlayerPair> getAllMinionsFIFOList() {
        return allMinionsFIFOList_;
    }

    public void resetMana() {
        currentPlayer.resetMana();
        waitingPlayer.resetMana();
    }

    @Override
    public boolean equals(Object other) {
        if (other == null) {
            return false;
        }

        if (this.getClass() != other.getClass()) {
            return false;
        }

        BoardModel bOther = (BoardModel)other;

        if (!currentPlayer.equals(bOther.currentPlayer)) return false;
        if (!waitingPlayer.equals(bOther.waitingPlayer)) return false;
        if (!allMinionsFIFOList_.equals(bOther.allMinionsFIFOList_)) return false;
        return true;
    }

    @Override
    public int hashCode() {
        int hash = 1;
        hash = hash * 31 + currentPlayer.hashCode();
        hash = hash * 31 + waitingPlayer.hashCode();
        hash = hash * 31 + allMinionsFIFOList_.hashCode();
        return hash;
    }

    /**
     * Reset all minions to clear their has_attacked state.
     *
     * Call this function at the beginning of each turn
     *
     */
    public void resetMinions() {
        currentPlayer.getHero().hasAttacked(false);
        currentPlayer.getHero().hasBeenUsed(false);
        waitingPlayer.getHero().hasAttacked(false);
        waitingPlayer.getHero().hasBeenUsed(false);
        for (Minion minion : currentPlayer.getMinions()) {
            minion.hasAttacked(false);
            minion.hasBeenUsed(false);
        }
        for (Minion minion : waitingPlayer.getMinions()) {
            minion.hasAttacked(false);
            minion.hasBeenUsed(false);
        }
    }

    /**
     * Reset the has_been_used state of the cards in hand
     */
    public void resetHand() {
        for (Card card : currentPlayer.getHand()) {
            card.hasBeenUsed(false);
        }
    }

    public BoardModel flipPlayers() {

        BoardModel newBoard = new BoardModel(waitingPlayer.deepCopy(), currentPlayer.deepCopy());

        for (MinionPlayerPair minionPlayerPair : allMinionsFIFOList_) {

            PlayerModel oldPlayerModel = minionPlayerPair.getPlayerModel();
            Minion oldMinion = minionPlayerPair.getMinion();
            int indexOfOldMinion = oldPlayerModel.getMinions().indexOf(oldMinion);

            PlayerModel newPlayerModel;
            PlayerModel newWaitingPlayer = newBoard.getWaitingPlayer();
            PlayerModel newCurrentPlayer = newBoard.getCurrentPlayer();
            if (oldPlayerModel.equals(currentPlayer)) {
                newPlayerModel = newWaitingPlayer;
            } else if (oldPlayerModel.equals(waitingPlayer)) {
                newPlayerModel = newCurrentPlayer;
            } else {
                throw new RuntimeException("unexpected player");
            }

            newBoard.allMinionsFIFOList_.add(new MinionPlayerPair(newPlayerModel.getMinions().get(indexOfOldMinion), newPlayerModel));

        }

        return newBoard;
    }

    @Override
    public BoardModel deepCopy() {
        BoardModel newBoard = new BoardModel(currentPlayer.deepCopy(), waitingPlayer.deepCopy());

        for (MinionPlayerPair minionPlayerPair : allMinionsFIFOList_) {

            PlayerModel oldPlayerModel = minionPlayerPair.getPlayerModel();
            Minion oldMinion = minionPlayerPair.getMinion();
            int indexOfOldMinion = oldPlayerModel.getMinions().indexOf(oldMinion);

            PlayerModel newPlayerModel;
            PlayerModel newWaitingPlayer = newBoard.getWaitingPlayer();
            PlayerModel newCurrentPlayer = newBoard.getCurrentPlayer();
            if (oldPlayerModel.equals(currentPlayer)) {
                newPlayerModel = newCurrentPlayer;
            } else if (oldPlayerModel.equals(waitingPlayer)) {
                newPlayerModel = newWaitingPlayer;
            } else {
                throw new RuntimeException("unexpected player");
            }

            newBoard.allMinionsFIFOList_.add(new MinionPlayerPair(newPlayerModel.getMinions().get(indexOfOldMinion), newPlayerModel));

        }

        return newBoard;
    }

    public JSONObject toJSON() {
        JSONObject json = new JSONObject();

        json.put("currentPlayer", currentPlayer.toJSON());
        json.put("waitingPlayer", waitingPlayer.toJSON());

        return json;
    }

    @Override
    public String toString() {
        String boardFormat = MDC.get("board_format");
        if (boardFormat != null && boardFormat.equals("simple")) {
            return simpleString();
        } else {
            return jsonString();
        }
    }

    private String simpleString() {
        StringBuffer stringBuffer = new StringBuffer();
        stringBuffer.append("[");
        stringBuffer.append("P0_health:").append(currentPlayer.getHero().getHealth()).append(", ");
        stringBuffer.append("P0_mana:").append(currentPlayer.getMana()).append(", ");
        stringBuffer.append("P1_health:").append(waitingPlayer.getHero().getHealth()).append(", ");
        stringBuffer.append("P1_mana:").append(waitingPlayer.getMana()).append(", ");
        stringBuffer.append("]");
        return stringBuffer.toString();
    }

    private String jsonString() {
        return this.toJSON().toString();
    }

    public PlayerModel getCurrentPlayer() {
        return currentPlayer;
    }

    public PlayerModel getWaitingPlayer() {
        return waitingPlayer;
    }

    // TODO: remove asap, simply to aid in refactoring
    public int getIndexOfPlayer(PlayerSide playerSide) {
        if (playerSide == PlayerSide.CURRENT_PLAYER){
            return 0;
        } else {
            return 1;
        }
    }

    // TODO: remove asap, simply to aid in refactoring
    public PlayerSide getPlayerByIndex(int index) {
        if (index == 0){
            return PlayerSide.CURRENT_PLAYER;
        } else {
            return PlayerSide.WAITING_PLAYER;
        }
    }

}<|MERGE_RESOLUTION|>--- conflicted
+++ resolved
@@ -192,7 +192,7 @@
         playerModel.getMinions().add(position, minion);
         this.allMinionsFIFOList_.add(new MinionPlayerPair(minion, playerModel));
         minion.isInHand(false);
-        
+
         //Apply the aura if any
         applyAuraOfMinion(playerSide, minion);
         applyOtherMinionsAura(playerSide, minion);
@@ -211,7 +211,7 @@
      * @throws HSInvalidPlayerIndexException
      */
     public void placeMinion(PlayerSide playerSide, Minion minion) throws HSInvalidPlayerIndexException {
-    	this.placeMinion(playerSide, minion, playerSide.getPlayer(this).getMinions().size());
+        this.placeMinion(playerSide, minion, playerSide.getPlayer(this).getMinions().size());
     }
 
     //-----------------------------------------------------------------------------------
@@ -326,19 +326,12 @@
 
     public boolean removeMinion(MinionPlayerPair minionIdPair) throws HSInvalidPlayerIndexException {
         this.allMinionsFIFOList_.remove(minionIdPair);
-<<<<<<< HEAD
         boolean toRet = minionIdPair.getPlayerModel().getMinions().remove(minionIdPair.minion);
-        
+
         //Remove the aura if any
         removeAuraOfMinion(minionIdPair.getPlayerModel() == currentPlayer ? PlayerSide.CURRENT_PLAYER : PlayerSide.WAITING_PLAYER, minionIdPair.minion);
         return toRet;
-=======
-        if (minionIdPair.getPlayerModel() == currentPlayer)
-            minionIdPair.minion.silenced(PlayerSide.CURRENT_PLAYER, this);
-        else
-            minionIdPair.minion.silenced(PlayerSide.WAITING_PLAYER, this);
-        return minionIdPair.getPlayerModel().getMinions().remove(minionIdPair.minion);
->>>>>>> 49be4e0f
+
     }
 
     public boolean removeMinion(Minion minion) throws HSException {
@@ -372,7 +365,7 @@
     //----------------------------------------------------------------------------
     //----------------------------------------------------------------------------
 
-    
+
     //----------------------------------------------------------------------------
     // Aura Handling
     //
@@ -381,88 +374,88 @@
 
     /**
      * Applies any aura that the given minion has
-     * 
+     *
      * @param side The PlayerSide of the minion
      * @param minion
      */
     public void applyAuraOfMinion(PlayerSide side, Minion minion) {
         if (minion instanceof MinionWithAura && !minion.isSilenced()) {
-    		EnumSet<AuraTargetType> targetTypes = ((MinionWithAura)minion).getAuraTargets();
-    		for (AuraTargetType targetType : targetTypes) {
-				switch (targetType) {
-				case AURA_FRIENDLY_MINIONS:
-					for (Minion targetMinion : side.getPlayer(this).getMinions()) {
-						if (targetMinion != minion)
-							((MinionWithAura) minion).applyAura(side, targetMinion, this);    						
-					}
-					break;
-				case AURA_ENEMY_MINIONS:
-					for (Minion targetMinion : side.getOtherPlayer().getPlayer(this).getMinions()) {
-                		((MinionWithAura) minion).applyAura(side, targetMinion, this);    						
-					}
-					break;
-				default:
-					break;
-				}
-    		}
-        }
-    }
-    
+            EnumSet<AuraTargetType> targetTypes = ((MinionWithAura)minion).getAuraTargets();
+            for (AuraTargetType targetType : targetTypes) {
+                switch (targetType) {
+                case AURA_FRIENDLY_MINIONS:
+                    for (Minion targetMinion : side.getPlayer(this).getMinions()) {
+                        if (targetMinion != minion)
+                            ((MinionWithAura) minion).applyAura(side, targetMinion, this);
+                    }
+                    break;
+                case AURA_ENEMY_MINIONS:
+                    for (Minion targetMinion : side.getOtherPlayer().getPlayer(this).getMinions()) {
+                        ((MinionWithAura) minion).applyAura(side, targetMinion, this);
+                    }
+                    break;
+                default:
+                    break;
+                }
+            }
+        }
+    }
+
     /**
      * Applies any aura effects that other minions on the board might have
-     * 
+     *
      * @param side The PlayerSide of the minion to apply the auras to
      * @param minion
      */
     public void applyOtherMinionsAura(PlayerSide side, Minion minion) {
-    	for (Minion otherMinion : side.getPlayer(this).getMinions()) {
-    		if (otherMinion instanceof MinionWithAura &&
-    				minion != otherMinion &&
-    				!otherMinion.isSilenced() &&
-    				((MinionWithAura)otherMinion).getAuraTargets().contains(AuraTargetType.AURA_FRIENDLY_MINIONS)) {
-    			((MinionWithAura)otherMinion).applyAura(side, minion, this);
-    		}
-    	}
-    	for (Minion otherMinion : side.getOtherPlayer().getPlayer(this).getMinions()) {
-    		if (otherMinion instanceof MinionWithAura &&
-    				minion != otherMinion &&
-    				!otherMinion.isSilenced() &&
-    				((MinionWithAura)otherMinion).getAuraTargets().contains(AuraTargetType.AURA_ENEMY_MINIONS)) {
-    			((MinionWithAura)otherMinion).applyAura(side, minion, this);
-    		}
-    	}
-    }
-    
+        for (Minion otherMinion : side.getPlayer(this).getMinions()) {
+            if (otherMinion instanceof MinionWithAura &&
+                    minion != otherMinion &&
+                    !otherMinion.isSilenced() &&
+                    ((MinionWithAura)otherMinion).getAuraTargets().contains(AuraTargetType.AURA_FRIENDLY_MINIONS)) {
+                ((MinionWithAura)otherMinion).applyAura(side, minion, this);
+            }
+        }
+        for (Minion otherMinion : side.getOtherPlayer().getPlayer(this).getMinions()) {
+            if (otherMinion instanceof MinionWithAura &&
+                    minion != otherMinion &&
+                    !otherMinion.isSilenced() &&
+                    ((MinionWithAura)otherMinion).getAuraTargets().contains(AuraTargetType.AURA_ENEMY_MINIONS)) {
+                ((MinionWithAura)otherMinion).applyAura(side, minion, this);
+            }
+        }
+    }
+
     /**
      * Revomes any aura that the given minion might have
-     * 
+     *
      * @param side The PlayerSide of the minion
      * @param minion
      */
     public void removeAuraOfMinion(PlayerSide side, Minion minion) {
         if (minion instanceof MinionWithAura && !minion.isSilenced()) {
-    		EnumSet<AuraTargetType> targetTypes = ((MinionWithAura)minion).getAuraTargets();
-    		for (AuraTargetType targetType : targetTypes) {
-				switch (targetType) {
-				case AURA_FRIENDLY_MINIONS:
-					for (Minion targetMinion : side.getPlayer(this).getMinions()) {
-						if (targetMinion != minion)
-							((MinionWithAura) minion).removeAura(side, targetMinion, this);    						
-					}
-					break;
-				case AURA_ENEMY_MINIONS:
-					for (Minion targetMinion : side.getOtherPlayer().getPlayer(this).getMinions()) {
-                		((MinionWithAura) minion).removeAura(side, targetMinion, this);    						
-					}
-					break;
-				default:
-					break;
-				}
-    		}
-        }
-    }
-
-   
+            EnumSet<AuraTargetType> targetTypes = ((MinionWithAura)minion).getAuraTargets();
+            for (AuraTargetType targetType : targetTypes) {
+                switch (targetType) {
+                case AURA_FRIENDLY_MINIONS:
+                    for (Minion targetMinion : side.getPlayer(this).getMinions()) {
+                        if (targetMinion != minion)
+                            ((MinionWithAura) minion).removeAura(side, targetMinion, this);
+                    }
+                    break;
+                case AURA_ENEMY_MINIONS:
+                    for (Minion targetMinion : side.getOtherPlayer().getPlayer(this).getMinions()) {
+                        ((MinionWithAura) minion).removeAura(side, targetMinion, this);
+                    }
+                    break;
+                default:
+                    break;
+                }
+            }
+        }
+    }
+
+
     //----------------------------------------------------------------------------
     //----------------------------------------------------------------------------
 
